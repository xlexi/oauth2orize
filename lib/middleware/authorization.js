/**
 * Module dependencies.
 */
var utils = require('../utils')
  , AuthorizationError = require('../errors/authorizationerror');


/**
 * Handle authorization requests from OAuth 2.0 clients.
 *
 * Obtaining authorization via OAuth 2.0 consists of a sequence of discrete
 * steps.  First, the client requests authorization from the user (in this case
 * using an authorization server as an intermediary).  The authorization server
 * conducts an approval dialog with the user to obtain permission.  After access
 * has been allowed, a grant is issued to the client which can be exchanged for
 * an access token.
 *
 * This middleware is used to initiate authorization transactions.  If a request
 * is parsed and validated, the following properties will be available on the
 * request:
 *
 *     req.oauth2.transactionID  an ID assigned to this transaction
 *     req.oauth2.client         client requesting the user's authorization
 *     req.oauth2.redirectURI    URL to redirect the user to after authorization
 *     req.oauth2.req            parameters from request made by the client
 *
 * The contents of `req.oauth2.req` depends on the grant type requested by the
 * the client.  The `server`'s request parsing functions are used to construct
 * this object, and the application can implement support for these types as
 * necessary, taking advantage of bundled grant middleware.
 *
 * Because the approval dialog may be conducted over a series of requests and
 * responses, a transaction is also stored in the session until a decision is
 * reached.  The application is responsible for verifying the user's identity
 * and prompting him or her to allow or deny the request (typically via an HTML
 * form).  At that point, `decision` middleware can be utilized to process the
 * user's decision and issue the grant to the client.
 *
 * Callbacks:
 *
 * This middleware requires a `validate` callback, for which the function
 * signature is as follows:
 *
 *     function(clientID, redirectURI, done) { ... }
 *
 * `clientID` is the client identifier and `redirectURI` is the redirect URI as
 * indicated by the client.  If the request is valid, `done` must be invoked
 * with the following signature:
 *
 *     done(err, client, redirectURI);
 *
 * `client` is the client instance which is making the request.  `redirectURI`
 * is the URL to which the user will be redirected after authorization is
 * obtained (which may be different, if the server is enforcing registration
 * requirements).  If an error occurs, `done` should be invoked with `err` set
 * in idomatic Node.js fashion.
 *
 * Alternate function signatures of the `validate` callback are available if
 * needed.  Consult the source code for a definitive reference.
 *
 *
 * Note that authorization may be obtained by the client directly from the user
 * without using an authorization server as an intermediary (for example, when
 * obtaining a grant in the form of the user's password credentials).  In these
 * cases, the client interacts only with the token endpoint without any need to
 * interact with the authorization endpoint.
 *
 * Options:
 *
 *     idLength    length of generated transaction IDs (default: 8)
 *     sessionKey  key under which transactions are stored in the session (default: 'authorize')
 *
 * Examples:
 *
 *     app.get('/dialog/authorize',
 *       login.ensureLoggedIn(),
 *       server.authorization(function(clientID, redirectURI, done) {
 *         Clients.findOne(clientID, function(err, client) {
 *           if (err) { return done(err); }
 *           if (!client) { return done(null, false); }
 *           return done(null, client, client.redirectURI);
 *         });
 *       }),
 *       function(req, res) {
 *         res.render('dialog', { transactionID: req.oauth2.transactionID,
 *                                user: req.user, client: req.oauth2.client });
 *       });
 *
 * References:
 *  - [Authorization Endpoint](http://tools.ietf.org/html/draft-ietf-oauth-v2-28#section-3.1)
 *
 * @param {Server} server
 * @param {Object} options
 * @param {Function} validate
 * @return {Function}
 * @api protected
 */
module.exports = function(server, options, validate, immediate) {
  if (typeof options == 'function') {
    immediate = validate;
    validate = options;
    options = undefined;
  }
  options = options || {};
  immediate = immediate || function (client, user, done) { return done(null, false); };
  
  if (!server) { throw new TypeError('oauth2orize.authorization middleware requires a server argument'); }
  if (!validate) { throw new TypeError('oauth2orize.authorization middleware requires a validate function'); }
  
  var lenTxnID = options.idLength || 8
    , userProperty = options.userProperty || 'user'
    , key = options.sessionKey || 'authorize';
  
  return function authorization(req, res, next) {
    if (!req.session) { return next(new Error('OAuth2orize requires session support. Did you forget app.use(express.session(...))?')); }
    
    var body = req.body || {}
      , type = req.query.response_type || body.response_type;

    server._parse(type, req, function(err, areq) {
      if (err) { return next(err); }
      if (!areq || !Object.keys(areq).length) { return next(new AuthorizationError('Missing required parameter: response_type', 'invalid_request')); }
      if (Object.keys(areq).length == 1 && areq.type) { return next(new AuthorizationError('Unsupported response type: ' + type, 'unsupported_response_type')); }
      
      function validated(err, client, redirectURI) {
        // Set properties *before* next()'ing due to error.  The presence of a
        // redirectURI being provided, even under error conditions, indicates
        // that the client should be informed of the error via a redirect.
        req.oauth2 = {};
        if (client) { req.oauth2.client = client; }
        if (redirectURI) { req.oauth2.redirectURI = redirectURI; }
        
        if (err) { return next(err); }
        if (!client) { return next(new AuthorizationError('Unauthorized client', 'unauthorized_client')); }

        req.oauth2.req = areq;
        req.oauth2.user = req[userProperty];

        function immediated(err, allow, info, locals) {
          if (err) { return next(err); }
          if (allow) {
            req.oauth2.res = info || {};
            req.oauth2.res.allow = true;

            server._respond(req.oauth2, res, function(err) {
              if (err) { return next(err); }
              return next(new AuthorizationError('Unsupported response type: ' + req.oauth2.req.type, 'unsupported_response_type'));
            });
          } else {
            // A dialog needs to be conducted to obtain the user's approval.
            // Serialize a transaction to the session.  The transaction will be
            // restored (and removed) from the session when the user allows or
            // denies the request.
            server.serializeClient(client, function(err, obj) {
              if (err) { return next(err); }

              var tid = utils.uid(lenTxnID);
              req.oauth2.transactionID = tid;
<<<<<<< HEAD
=======
              // Add info and locals to `req.oauth2`, where they will be
              // available to the next middleware.  Since this is a
              // non-immediate response, the next middleware's responsibility is
              // to prompt the user to allow or deny access.  `info` and
              // `locals` are passed along as they may be of assistance when
              // rendering the prompt.
              //
              // Note that `info` is also serialized into the transaction, where
              // it can further be utilized in the `decision` middleware after
              // the user submits the prompt's form.  As such, `info` should be
              // a normal JSON object, so that it can be correctly serialized
              // into the session.  `locals` is only carried through to the
              // middleware chain for the current request, so it may contain
              // instantiated classes that don't serialize cleanly.
>>>>>>> 6bb10cdb
              req.oauth2.info = info;
              req.oauth2.locals = locals;

              var txn = {};
              txn.protocol = 'oauth2';
              txn.client = obj;
              txn.redirectURI = redirectURI;
              txn.req = areq;
              txn.info = info;
<<<<<<< HEAD
              
=======
>>>>>>> 6bb10cdb
              // store transaction in session
              var txns = req.session[key] = req.session[key] || {};
              txns[tid] = txn;

              next();
            });
          }
        }

        var arity = immediate.length;
        if (arity == 4) {
          immediate(req.oauth2.client, req.oauth2.user, req.oauth2.req.scope, immediated);
        } else if (arity == 5) {
          immediate(req.oauth2.client, req.oauth2.user, req.oauth2.req.scope, req.oauth2.req.type, immediated);
        } else if (arity == 6) {
          immediate(req.oauth2.client, req.oauth2.user, req.oauth2.req.scope, req.oauth2.req.type, req.oauth2.req, immediated);
        } else { // arity == 3
          immediate(req.oauth2.client, req.oauth2.user, immediated);
        }
      }
      
      try {
        var arity = validate.length;
        if (arity == 3) {
          validate(areq.clientID, areq.redirectURI, validated);
        } else if (arity == 4) {
          validate(areq.clientID, areq.redirectURI, areq.scope, validated);
        } else if (arity == 5) {
          validate(areq.clientID, areq.redirectURI, areq.scope, areq.type, validated);
        } else { // arity == 2
          validate(areq, validated);
        }
      } catch (ex) {
        return next(ex);
      }
    });
  };
};<|MERGE_RESOLUTION|>--- conflicted
+++ resolved
@@ -156,8 +156,6 @@
 
               var tid = utils.uid(lenTxnID);
               req.oauth2.transactionID = tid;
-<<<<<<< HEAD
-=======
               // Add info and locals to `req.oauth2`, where they will be
               // available to the next middleware.  Since this is a
               // non-immediate response, the next middleware's responsibility is
@@ -172,7 +170,6 @@
               // into the session.  `locals` is only carried through to the
               // middleware chain for the current request, so it may contain
               // instantiated classes that don't serialize cleanly.
->>>>>>> 6bb10cdb
               req.oauth2.info = info;
               req.oauth2.locals = locals;
 
@@ -182,10 +179,6 @@
               txn.redirectURI = redirectURI;
               txn.req = areq;
               txn.info = info;
-<<<<<<< HEAD
-              
-=======
->>>>>>> 6bb10cdb
               // store transaction in session
               var txns = req.session[key] = req.session[key] || {};
               txns[tid] = txn;
